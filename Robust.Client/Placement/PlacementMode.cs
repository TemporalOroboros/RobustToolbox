--- conflicted
+++ resolved
@@ -267,15 +267,8 @@
         {
             var mapCoords = pManager.EyeManager.PixelToMap(coords.Position);
             var transformSys = pManager.EntityManager.System<SharedTransformSystem>();
-<<<<<<< HEAD
-            if (!pManager.MapManager.TryFindGridAt(mapCoords, out var gridUid, out var grid))
-            {
-=======
-
-            if (!pManager.MapManager.TryFindGridAt(mapCoords, out var gridUid, out var grid))
-            {
-
->>>>>>> 33166e88
+            if (!pManager.MapManager.TryFindGridAt(mapCoords, out var gridUid, out _))
+            {
                 return transformSys.ToCoordinates(mapCoords);
             }
 
