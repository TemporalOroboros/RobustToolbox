--- conflicted
+++ resolved
@@ -24,13 +24,9 @@
 
     public sealed class SpriteBoundsSystem : EntitySystem
     {
-<<<<<<< HEAD
-=======
         [Dependency] private readonly SharedTransformSystem _xformSystem = default!;
->>>>>>> a6905151
         [Dependency] private readonly IOverlayManager _overlayManager = default!;
         [Dependency] private readonly SpriteTreeSystem _spriteTree = default!;
-        [Dependency] private readonly SharedTransformSystem _transform = default!;
 
         private SpriteBoundsOverlay? _overlay;
 
@@ -46,11 +42,7 @@
                 if (_enabled)
                 {
                     DebugTools.AssertNull(_overlay);
-<<<<<<< HEAD
-                    _overlay = new SpriteBoundsOverlay(_spriteTree, _transform);
-=======
                     _overlay = new SpriteBoundsOverlay(_spriteTree, _xformSystem);
->>>>>>> a6905151
                     _overlayManager.AddOverlay(_overlay);
                 }
                 else
@@ -69,15 +61,6 @@
     {
         public override OverlaySpace Space => OverlaySpace.WorldSpace;
 
-<<<<<<< HEAD
-        private readonly SpriteTreeSystem _renderTree;
-        private readonly SharedTransformSystem _transform;
-
-        public SpriteBoundsOverlay(SpriteTreeSystem renderTree, SharedTransformSystem transform)
-        {
-            _renderTree = renderTree;
-            _transform = transform;
-=======
         private readonly SharedTransformSystem _xformSystem;
         private SpriteTreeSystem _renderTree;
 
@@ -85,7 +68,6 @@
         {
             _renderTree = renderTree;
             _xformSystem = xformSystem;
->>>>>>> a6905151
         }
 
         protected internal override void Draw(in OverlayDrawArgs args)
@@ -96,11 +78,7 @@
 
             foreach (var (sprite, xform) in _renderTree.QueryAabb(currentMap, viewport))
             {
-<<<<<<< HEAD
-                var (worldPos, worldRot) = _transform.GetWorldPositionRotation(xform);
-=======
                 var (worldPos, worldRot) = _xformSystem.GetWorldPositionRotation(xform);
->>>>>>> a6905151
                 var bounds = sprite.CalculateRotatedBoundingBox(worldPos, worldRot, args.Viewport.Eye?.Rotation ?? default);
 
                 // Get scaled down bounds used to indicate the "south" of a sprite.
