using System.Numerics;
using System.Threading.Tasks;
using NUnit.Framework;
using Robust.Shared.GameObjects;
using Robust.Shared.Map;
using Robust.Shared.Map.Components;
using Robust.Shared.Maths;
using Robust.Shared.Physics.Components;

namespace Robust.UnitTesting.Shared.Physics
{
    [TestFixture, TestOf(typeof(CollisionWakeSystem))]
    public sealed class CollisionWake_Test : RobustIntegrationTest
    {
        private const string Prototype = @"
- type: entity
  name: dummy
  id: CollisionWakeTestItem
  components:
  - type: Transform
  - type: Physics
    bodyType: Dynamic
  - type: Fixtures
    fixtures:
      fix1:
        shape:
          !type:PhysShapeCircle
          radius: 0.35
  - type: CollisionWake
";

        /// <summary>
        /// Test whether a CollisionWakeComponent correctly turns off collision on a grid and leaves it on off of a grid.
        /// </summary>
        [Test]
        public async Task TestCollisionWakeGrid()
        {
            var options = new ServerIntegrationOptions {ExtraPrototypes = Prototype};
            options.CVarOverrides["physics.timetosleep"] = "0.0";
            var server = StartServer(options);
            await server.WaitIdleAsync();

            var entManager = server.ResolveDependency<IEntityManager>();
            var mapManager = server.ResolveDependency<IMapManager>();
            var mapSystem = entManager.System<SharedMapSystem>();
            var transformSystem = entManager.System<SharedTransformSystem>();

            Entity<MapGridComponent> grid = default!;
            MapId mapId = default!;
            EntityUid entityOne = default!;
            PhysicsComponent entityOnePhysics = default!;
            TransformComponent xform = default!;
            EntityUid entityTwo = default!;
            PhysicsComponent entityTwoPhysics = default!;

            EntityUid? entityOne = null;
            EntityUid? entityTwo = null;
            await server.WaitPost(() =>
            {
                mapSystem.CreateMap(out mapId);
                grid = mapManager.CreateGridEntity(mapId);
                mapSystem.SetTile(grid, Vector2i.Zero, new Tile(1));

                entityOne = entManager.SpawnEntity("CollisionWakeTestItem", new MapCoordinates(Vector2.One * 2f, mapId));
<<<<<<< HEAD
                entityOnePhysics = entManager.GetComponent<PhysicsComponent>(entityOne);
                xform = entManager.GetComponent<TransformComponent>(entityOne);
=======
                entityOnePhysics = entManager.GetComponent<PhysicsComponent>(entityOne.Value);
                xform = entManager.GetComponent<TransformComponent>(entityOne.Value);
>>>>>>> a6905151
                mapSystem.TryGetMap(mapId, out var mapUid);
                Assert.That(xform.ParentUid == mapUid);

                entityTwo = entManager.SpawnEntity("CollisionWakeTestItem", new EntityCoordinates(grid, new Vector2(0.5f, 0.5f)));
<<<<<<< HEAD
                entityTwoPhysics = entManager.GetComponent<PhysicsComponent>(entityTwo);
                Assert.That(entManager.GetComponent<TransformComponent>(entityTwo).ParentUid == grid.Owner);
=======
                entityTwoPhysics = entManager.GetComponent<PhysicsComponent>(entityTwo.Value);
                Assert.That(entManager.GetComponent<TransformComponent>(entityTwo.Value).ParentUid == grid.Owner);
>>>>>>> a6905151

            });

            Assert.That(entityOne, Is.Not.Null);
            Assert.That(entityTwo, Is.Not.Null);

            // Item 1 Should still be collidable
            await server.WaitRunTicks(1);

            await server.WaitAssertion(() =>
            {
                Assert.That(entityOnePhysics.Awake, Is.EqualTo(false));
                Assert.That(entityOnePhysics.CanCollide, Is.EqualTo(true));

<<<<<<< HEAD
                transformSystem.SetLocalPositionNoLerp(entityOne, new Vector2(0.5f, 0.5f), xform);
                transformSystem.SetParent(entityOne, xform, grid);
=======
                transformSystem.SetLocalPosition(entityOne.Value, new Vector2(0.5f, 0.5f), xform);
                transformSystem.SetParent(entityOne.Value, xform, grid);
>>>>>>> a6905151

                // Entity 2 should immediately not be collidable on spawn
                Assert.That(entityTwoPhysics.Awake, Is.EqualTo(false));
                Assert.That(entityTwoPhysics.CanCollide, Is.EqualTo(false));
            });

            await server.WaitRunTicks(1);

            await server.WaitAssertion(() =>
            {
                Assert.That(entityOnePhysics.Awake, Is.EqualTo(false));
                Assert.That(entityOnePhysics.CanCollide, Is.EqualTo(false));

<<<<<<< HEAD
                transformSystem.SetLocalPositionNoLerp(entityOne, Vector2.One * 2f, xform);
                transformSystem.SetParent(entityOne, xform, mapManager.GetMapEntityId(mapId));
=======
                transformSystem.SetLocalPosition(entityOne.Value, Vector2.One * 2f);
                transformSystem.SetParent(entityOne.Value, xform, mapSystem.GetMapOrInvalid(mapId));
>>>>>>> a6905151
            });

            // Juussttt in case we'll re-parent it to the map and check its collision is back on.
            await server.WaitRunTicks(1);

            await server.WaitAssertion(() =>
            {
                Assert.That(entityOnePhysics.Awake, Is.EqualTo(false));
                Assert.That(entityOnePhysics.CanCollide, Is.EqualTo(true));
            });
        }
    }
}<|MERGE_RESOLUTION|>--- conflicted
+++ resolved
@@ -62,24 +62,14 @@
                 mapSystem.SetTile(grid, Vector2i.Zero, new Tile(1));
 
                 entityOne = entManager.SpawnEntity("CollisionWakeTestItem", new MapCoordinates(Vector2.One * 2f, mapId));
-<<<<<<< HEAD
-                entityOnePhysics = entManager.GetComponent<PhysicsComponent>(entityOne);
-                xform = entManager.GetComponent<TransformComponent>(entityOne);
-=======
                 entityOnePhysics = entManager.GetComponent<PhysicsComponent>(entityOne.Value);
                 xform = entManager.GetComponent<TransformComponent>(entityOne.Value);
->>>>>>> a6905151
                 mapSystem.TryGetMap(mapId, out var mapUid);
                 Assert.That(xform.ParentUid == mapUid);
 
                 entityTwo = entManager.SpawnEntity("CollisionWakeTestItem", new EntityCoordinates(grid, new Vector2(0.5f, 0.5f)));
-<<<<<<< HEAD
-                entityTwoPhysics = entManager.GetComponent<PhysicsComponent>(entityTwo);
-                Assert.That(entManager.GetComponent<TransformComponent>(entityTwo).ParentUid == grid.Owner);
-=======
                 entityTwoPhysics = entManager.GetComponent<PhysicsComponent>(entityTwo.Value);
                 Assert.That(entManager.GetComponent<TransformComponent>(entityTwo.Value).ParentUid == grid.Owner);
->>>>>>> a6905151
 
             });
 
@@ -94,13 +84,8 @@
                 Assert.That(entityOnePhysics.Awake, Is.EqualTo(false));
                 Assert.That(entityOnePhysics.CanCollide, Is.EqualTo(true));
 
-<<<<<<< HEAD
-                transformSystem.SetLocalPositionNoLerp(entityOne, new Vector2(0.5f, 0.5f), xform);
-                transformSystem.SetParent(entityOne, xform, grid);
-=======
                 transformSystem.SetLocalPosition(entityOne.Value, new Vector2(0.5f, 0.5f), xform);
                 transformSystem.SetParent(entityOne.Value, xform, grid);
->>>>>>> a6905151
 
                 // Entity 2 should immediately not be collidable on spawn
                 Assert.That(entityTwoPhysics.Awake, Is.EqualTo(false));
@@ -114,13 +99,8 @@
                 Assert.That(entityOnePhysics.Awake, Is.EqualTo(false));
                 Assert.That(entityOnePhysics.CanCollide, Is.EqualTo(false));
 
-<<<<<<< HEAD
-                transformSystem.SetLocalPositionNoLerp(entityOne, Vector2.One * 2f, xform);
-                transformSystem.SetParent(entityOne, xform, mapManager.GetMapEntityId(mapId));
-=======
                 transformSystem.SetLocalPosition(entityOne.Value, Vector2.One * 2f);
                 transformSystem.SetParent(entityOne.Value, xform, mapSystem.GetMapOrInvalid(mapId));
->>>>>>> a6905151
             });
 
             // Juussttt in case we'll re-parent it to the map and check its collision is back on.
